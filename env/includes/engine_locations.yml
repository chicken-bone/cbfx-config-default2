--- conflicted
+++ resolved
@@ -32,25 +32,18 @@
   type: app_store
   name: tk-desktop
   version: v2.4.12
-<<<<<<< HEAD
-=======
 
 # Desktop2
 engines.tk-desktop2.location:
   type: app_store
   name: tk-desktop2
   version: v1.1.0
->>>>>>> d5d16cdd
 
 # Flame
 engines.tk-flame.location:
   type: app_store
   name: tk-flame
-<<<<<<< HEAD
-  version: v1.14.7
-=======
   version: v1.14.8
->>>>>>> d5d16cdd
 
 # Houdini
 engines.tk-houdini.location:
@@ -59,17 +52,10 @@
   version: v1.6.0
 
 # Mari
-<<<<<<< HEAD
-# engines.tk-mari.location:
-#   type: app_store
-#   name: tk-mari
-#   version: v1.2.0
-=======
 engines.tk-mari.location:
   type: app_store
   name: tk-mari
   version: v1.2.2
->>>>>>> d5d16cdd
 
 # Maya
 engines.tk-maya.location:
@@ -98,32 +84,13 @@
   type: app_store
   name: tk-nuke
   version: v0.11.5
-<<<<<<< HEAD
 
-=======
->>>>>>> d5d16cdd
 
 # Photoshop
 engines.tk-photoshopcc.location:
   type: app_store
   name: tk-photoshopcc
-<<<<<<< HEAD
-  version: v1.6.3
-
-# AfterEffects
-engines.tk-aftereffectscc.location:
-  ### Toolkit App Entity
-  type: shotgun
-  entity_type: *ToolkitComponent
-  name: tk-aftereffectscc
-  field: sg_uploaded_app
-  version: 1834
-  #### Dev
-  # type: dev
-  # path: R:\code\work\anthony.kramer\shotgun\engines\tk-aftereffectscc
-=======
   version: v1.7.1
->>>>>>> d5d16cdd
 
 # Shell
 engines.tk-shell.location:
