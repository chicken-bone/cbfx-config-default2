--- conflicted
+++ resolved
@@ -388,42 +388,34 @@
 
 ################################################################################
 
-<<<<<<< HEAD
-# ---- aftereffects
+# ---- after effects
+
+# project
+settings.tk-multi-workfiles2.aftereffects:
+  entities:
+  - caption: Assets
+    entity_type: Asset
+    hierarchy: [sg_asset_type, code]
+    filters:
+    sub_hierarchy:
+      entity_type: Task
+      filters:
+      link_field: entity
+      hierarchy: [step]
+  - caption: Shots
+    entity_type: Shot
+    filters:
+    hierarchy: [sg_sequence, code]
+    sub_hierarchy:
+      entity_type: Task
+      filters:
+      link_field: entity
+      hierarchy: [step]
+  hook_scene_operation: "{engine}/tk-multi-workfiles2/basic/scene_operation.py"
+  location: "@apps.tk-multi-workfiles2.location"
 
 # asset_step
 settings.tk-multi-workfiles2.aftereffects.asset_step:
-  saveas_default_name: comp
-=======
-# ---- after effects
-
-# project
-settings.tk-multi-workfiles2.aftereffects:
-  entities:
-  - caption: Assets
-    entity_type: Asset
-    hierarchy: [sg_asset_type, code]
-    filters:
-    sub_hierarchy:
-      entity_type: Task
-      filters:
-      link_field: entity
-      hierarchy: [step]
-  - caption: Shots
-    entity_type: Shot
-    filters:
-    hierarchy: [sg_sequence, code]
-    sub_hierarchy:
-      entity_type: Task
-      filters:
-      link_field: entity
-      hierarchy: [step]
-  hook_scene_operation: "{engine}/tk-multi-workfiles2/basic/scene_operation.py"
-  location: "@apps.tk-multi-workfiles2.location"
-
-# asset_step
-settings.tk-multi-workfiles2.aftereffects.asset_step:
->>>>>>> d5d16cdd
   template_publish: aftereffects_asset_publish
   template_publish_area: asset_publish_area_aftereffects
   template_work: aftereffects_asset_work
@@ -447,18 +439,11 @@
       filters:
       link_field: entity
       hierarchy: [step]
-<<<<<<< HEAD
-=======
   hook_scene_operation: "{engine}/tk-multi-workfiles2/basic/scene_operation.py"
->>>>>>> d5d16cdd
   location: "@apps.tk-multi-workfiles2.location"
 
 # shot_step
 settings.tk-multi-workfiles2.aftereffects.shot_step:
-<<<<<<< HEAD
-  saveas_default_name: comp
-=======
->>>>>>> d5d16cdd
   template_publish: aftereffects_shot_publish
   template_publish_area: shot_publish_area_aftereffects
   template_work: aftereffects_shot_work
@@ -482,10 +467,7 @@
       filters:
       link_field: entity
       hierarchy: [step]
-<<<<<<< HEAD
-=======
   hook_scene_operation: "{engine}/tk-multi-workfiles2/basic/scene_operation.py"
->>>>>>> d5d16cdd
   location: "@apps.tk-multi-workfiles2.location"
 
 ################################################################################
