# Copyright (c) 2017 Shotgun Software Inc.
#
# CONFIDENTIAL AND PROPRIETARY
#
# This work is provided "AS IS" and subject to the Shotgun Pipeline Toolkit
# Source Code License included in this distribution package. See LICENSE.
# By accessing, using, copying or modifying this work you indicate your
# agreement to the Shotgun Pipeline Toolkit Source Code License. All rights
# not expressly granted therein are reserved by Shotgun Software Inc.

################################################################################

includes:
- ../app_locations.yml

################################################################################

# generic
settings.tk-multi-shotgunpanel:
  action_mappings:
    PublishedFile:
    - actions: [publish_clipboard]
      filters: {}
    Task:
    - actions: [assign_task, task_to_ip]
      filters: {}
    Version:
    - actions: [quicktime_clipboard, sequence_clipboard, add_to_playlist]
      filters: {}
  location: "@apps.tk-multi-shotgunpanel.location"

# 3dsmaxplus
settings.tk-multi-shotgunpanel.3dsmaxplus: &settings_tk-multi-shotgunpanel_3dsmaxplus
  action_mappings:
    PublishedFile:
    - actions: [import]
      filters: {published_file_type: Alembic Cache}
    - actions: [texture_node]
      filters: {published_file_type: Image}
    - actions: [reference, import]
      filters: {published_file_type: 3dsmax Scene}
    - actions: [texture_node]
      filters: {published_file_type: Rendered Image}
    - actions: [texture_node]
      filters: {published_file_type: Texture}
    - actions: [publish_clipboard]
      filters: {}
    Task:
    - actions: [assign_task, task_to_ip]
      filters: {}
    Version:
    - actions: [quicktime_clipboard, sequence_clipboard, add_to_playlist]
      filters: {}
  location: "@apps.tk-multi-shotgunpanel.location"

# 3dsmax
settings.tk-multi-shotgunpanel.3dsmax:
  <<: *settings_tk-multi-shotgunpanel_3dsmaxplus
  actions_hook: "{engine}/tk-multi-shotgunpanel/basic/scene_actions.py"

# houdini
settings.tk-multi-shotgunpanel.houdini:
  action_mappings:
    PublishedFile:
    - actions: [import]
      filters: {published_file_type: Alembic Cache}
    - actions: [merge]
      filters: {published_file_type: Houdini Scene}
    - actions: [file_cop]
      filters: {published_file_type: Image}
    - actions: [file_cop]
      filters: {published_file_type: Photoshop Image}
    - actions: [file_cop]
      filters: {published_file_type: Rendered Image}
    - actions: [file_cop]
      filters: {published_file_type: Texture}
    - actions: [publish_clipboard]
      filters: {}
    Task:
    - actions: [assign_task, task_to_ip]
      filters: {}
    Version:
    - actions: [quicktime_clipboard, sequence_clipboard, add_to_playlist]
      filters: {}
  location: "@apps.tk-multi-shotgunpanel.location"

# maya
settings.tk-multi-shotgunpanel.maya:
  action_mappings:
    PublishedFile:
    - actions: [reference, import]
      filters: {published_file_type: Alembic Cache}
    - actions: [texture_node, image_plane]
      filters: {published_file_type: Image}
    - actions: [reference, import]
      filters: {published_file_type: Maya Scene}
    - actions: [texture_node, image_plane]
      filters: {published_file_type: Photoshop Image}
    - actions: [texture_node, image_plane]
      filters: {published_file_type: Rendered Image}
    - actions: [texture_node, image_plane]
      filters: {published_file_type: Texture}
    - actions: [udim_texture_node]
      filters: {published_file_type: UDIM Image}
    - actions: [publish_clipboard]
      filters: {}
    Task:
    - actions: [assign_task, task_to_ip]
      filters: {}
    Version:
    - actions: [quicktime_clipboard, sequence_clipboard, add_to_playlist]
      filters: {}
  location: "@apps.tk-multi-shotgunpanel.location"

# nuke
settings.tk-multi-shotgunpanel.nuke:
  action_mappings:
    PublishedFile:
    - actions: [read_node]
      filters: {published_file_type: Alembic Cache}
    - actions: [read_node]
      filters: {published_file_type: Flame Render}
    - actions: [read_node]
      filters: {published_file_type: Flame Quicktime}
    - actions: [read_node]
      filters: {published_file_type: Image}
    - actions: [read_node]
      filters: {published_file_type: Movie}
    - actions: [script_import]
      filters: {published_file_type: Nuke Script}
    - actions: [open_project]
      filters: {published_file_type: NukeStudio Project}
    - actions: [read_node]
      filters: {published_file_type: Photoshop Image}
    - actions: [read_node]
      filters: {published_file_type: Rendered Image}
    - actions: [read_node]
      filters: {published_file_type: Texture}
    - actions: [publish_clipboard]
      filters: {}
    Task:
    - actions: [assign_task, task_to_ip]
      filters: {}
    Version:
    - actions: [quicktime_clipboard, sequence_clipboard, add_to_playlist]
      filters: {}
  location: "@apps.tk-multi-shotgunpanel.location"

# nuke studio

settings.tk-multi-shotgunpanel.nukestudio:
  action_mappings:
    PublishedFile:
    - actions: [read_node]
      filters: {published_file_type: Alembic Cache}
    - actions: [read_node, clip_import]
      filters: {published_file_type: Flame Render}
    - actions: [read_node, clip_import]
      filters: {published_file_type: Flame Quicktime}
    - actions: [read_node, clip_import]
      filters: {published_file_type: Image}
    - actions: [read_node, clip_import]
      filters: {published_file_type: Movie}
    - actions: [script_import]
      filters: {published_file_type: Nuke Script}
    - actions: [open_project]
      filters: {published_file_type: NukeStudio Project}
    - actions: [read_node]
      filters: {published_file_type: Photoshop Image}
    - actions: [read_node, clip_import]
      filters: {published_file_type: Rendered Image}
    - actions: [read_node]
      filters: {published_file_type: Texture}
    - actions: [publish_clipboard]
      filters: {}
    Task:
    - actions: [assign_task, task_to_ip]
      filters: {}
    Version:
    - actions: [quicktime_clipboard, sequence_clipboard, add_to_playlist]
      filters: {}
  location: "@apps.tk-multi-shotgunpanel.location"

# hiero

settings.tk-multi-shotgunpanel.hiero:
  action_mappings:
    PublishedFile:
    - actions: [clip_import]
      filters: {published_file_type: Flame Render}
    - actions: [clip_import]
      filters: {published_file_type: Flame Quicktime}
    - actions: [clip_import]
      filters: {published_file_type: Image}
    - actions: [clip_import]
      filters: {published_file_type: Movie}
    - actions: [clip_import]
      filters: {published_file_type: Rendered Image}
    - actions: [publish_clipboard]
      filters: {}
    Task:
    - actions: [assign_task, task_to_ip]
      filters: {}
    Version:
    - actions: [quicktime_clipboard, sequence_clipboard, add_to_playlist]
      filters: {}
  location: "@apps.tk-multi-shotgunpanel.location"

# photoshop
settings.tk-multi-shotgunpanel.photoshop:
  actions_hook: "{self}/general_actions.py"
  action_mappings:
    PublishedFile:
    - actions: [add_as_a_layer, open_file]
      filters: {published_file_type: Photoshop Image}
    - actions: [add_as_a_layer, open_file]
      filters: {published_file_type: Rendered Image}
    - actions: [add_as_a_layer, open_file]
      filters: {published_file_type: Image}
    - actions: [add_as_a_layer, open_file]
      filters: {published_file_type: Texture}
    - actions: [publish_clipboard]
      filters: {}
    Task:
    - actions: [assign_task, task_to_ip]
      filters: {}
    Version:
    - actions: [quicktime_clipboard, sequence_clipboard, add_to_playlist]
      filters: {}
  location: "@apps.tk-multi-shotgunpanel.location"

# after effects
settings.tk-multi-shotgunpanel.aftereffects:
  action_mappings:
    PublishedFile:
    - actions: [add_to_project, add_to_comp]
      filters: {published_file_type: After Effects Project}
    - actions: [add_to_project, add_to_comp]
      filters: {published_file_type: Maya Scene}
    - actions: [add_to_project, add_to_comp]
      filters: {published_file_type: Photoshop Image}
    - actions: [add_to_project, add_to_comp]
      filters: {published_file_type: Rendered Image}
    - actions: [add_to_project, add_to_comp]
      filters: {published_file_type: Image}
    - actions: [add_to_project, add_to_comp]
      filters: {published_file_type: Texture}
    Task:
    - actions: [assign_task, task_to_ip]
      filters: {}
    Version:
    - actions: [quicktime_clipboard, sequence_clipboard, add_to_playlist]
      filters: {}
  actions_hook: "{engine}/tk-multi-shotgunpanel/basic/scene_actions.py"
<<<<<<< HEAD
=======
  location: "@apps.tk-multi-shotgunpanel.location"

# alias
settings.tk-multi-shotgunpanel.alias:
  action_mappings:
    PublishedFile:
    - actions: [import]
      filters: {published_file_type: Alias File}
    - actions: [reference]
      filters: {published_file_type: Wref File}
    - actions: [import]
      filters: {published_file_type: Igs File}
    - actions: [import]
      filters: {published_file_type: Stp File}
    - actions: [import]
      filters: {published_file_type: Stl File}
    - actions: [import]
      filters: {published_file_type: Jt File}
    - actions: [import]
      filters: {published_file_type: Catpart File}
    - actions: [import]
      filters: {published_file_type: Fbx File}
    - actions: [texture_node]
      filters: {published_file_type: Image}
    - actions: [texture_node]
      filters: {published_file_type: Photoshop Image}
    - actions: [publish_clipboard]
      filters: {}
    Task:
    - actions: [assign_task, task_to_ip]
      filters: {}
    Version:
    - actions: [quicktime_clipboard, sequence_clipboard, add_to_playlist]
      filters: {}
  actions_hook: "{engine}/tk-multi-shotgunpanel/basic/scene_actions.py"
  location: "@apps.tk-multi-shotgunpanel.location"

# VRED
settings.tk-multi-shotgunpanel.vred:
  action_mappings:
    PublishedFile:
    - actions: [import]
      filters: {published_file_type: Alias File}
    - actions: [import]
      filters: {published_file_type: Igs File}
    - actions: [import]
      filters: {published_file_type: Stp File}
    - actions: [import]
      filters: {published_file_type: Stl File}
    - actions: [import]
      filters: {published_file_type: Jt File}
    - actions: [import]
      filters: {published_file_type: Catpart File}
    - actions: [import]
      filters: {published_file_type: Fbx File}
    - actions: [import]
      filters: {published_file_type: VRED Scene}
    - actions: [import]
      filters: {published_file_type: Osb File}
    - actions: [publish_clipboard]
      filters: {}
    Task:
    - actions: [assign_task, task_to_ip]
      filters: {}
    Version:
    - actions: [quicktime_clipboard, sequence_clipboard, add_to_playlist]
      filters: {}
  actions_hook: "{engine}/tk-multi-shotgunpanel/basic/scene_actions.py"
>>>>>>> b32e55db
  location: "@apps.tk-multi-shotgunpanel.location"<|MERGE_RESOLUTION|>--- conflicted
+++ resolved
@@ -252,8 +252,6 @@
     - actions: [quicktime_clipboard, sequence_clipboard, add_to_playlist]
       filters: {}
   actions_hook: "{engine}/tk-multi-shotgunpanel/basic/scene_actions.py"
-<<<<<<< HEAD
-=======
   location: "@apps.tk-multi-shotgunpanel.location"
 
 # alias
@@ -322,5 +320,4 @@
     - actions: [quicktime_clipboard, sequence_clipboard, add_to_playlist]
       filters: {}
   actions_hook: "{engine}/tk-multi-shotgunpanel/basic/scene_actions.py"
->>>>>>> b32e55db
   location: "@apps.tk-multi-shotgunpanel.location"