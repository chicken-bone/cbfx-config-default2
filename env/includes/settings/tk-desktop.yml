--- conflicted
+++ resolved
@@ -47,8 +47,8 @@
     - "*Fla*"
     - "*Nuke*"
     - "*Photoshop*"
-    - "*After Effects*"
-    - "*AfterEffects*"
+    - "*After*"
+    - "*Effects*"
     - "*mocha*"
     name: 2D Apps
   - matches:
@@ -57,15 +57,7 @@
     - "*Max*"
     - "*Maya*"
     - "*Motion*"
-<<<<<<< HEAD
     name: 3D Apps
-=======
-    - "*Nuke*"
-    - "*Photoshop*"
-    - "*After*"
-    - "*Effects*"
-    name: Creative Tools
->>>>>>> d5d16cdd
   - matches:
     - "*Hiero*"
     name: Editorial
